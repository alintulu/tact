# -*- coding: utf-8 -*-

"""
mva_analysis.py

Usage:
    tact config.yaml
or  tact --stdin < config.yaml
"""

from __future__ import (absolute_import, division, print_function,
                        unicode_literals)

import sys

import numpy as np
import pandas as pd
import matplotlib.pyplot as plt
from sklearn.model_selection import train_test_split
from wquantiles import quantile_1D as wquantile

from tact import plotting as pt
from tact import classifiers, metrics, preprocessing, rootIO, util, binning
from tact.config import cfg, read_config


def main():
    # Read configuration
    try:
        read_config()
    except IndexError:
        print(__doc__.strip(), file=sys.stderr)
        sys.exit(1)

    np.random.seed(cfg["seed"])
    plt.style.use("ggplot")

    # Make ouptut directories
    rootIO.makedirs(cfg["plot_dir"], cfg["root_dir"], cfg["mva_dir"])

    # Read samples
    df = rootIO.read_trees(
        cfg["input_dir"], cfg["features"], cfg["signals"], cfg["backgrounds"],
        selection=cfg["selection"],
        negative_weight_treatment=cfg["negative_weight_treatment"],
        equalise_signal=cfg["equalise_signal"])

    features = cfg["features"]

    # Configure preprocessing
    pre = []
    for p in cfg["preprocessors"]:
        if p["preprocessor"] == "robust_scaler":
            preprocessing.add_robust_scaler(pre, **p["config"])
        elif p["preprocessor"] == "standard_scaler":
            preprocessing.add_standard_scaler(pre, **p["config"])
        elif p["preprocessor"] == "PCA":
            preprocessing.add_PCA(pre, **p["config"])

    # Make plots
    sig_df = df[df.Signal == 1]
    bkg_df = df[df.Signal == 0]

    pt.make_variable_histograms(sig_df[features], bkg_df[features], bins=42,
                                filename="{}vars_{}.pdf"
                                .format(cfg["plot_dir"], cfg["channel"]))
    pt.make_corelation_plot(sig_df[features],
                            filename="{}corr_sig_{}.pdf"
                            .format(cfg["plot_dir"], cfg["channel"]))
    pt.make_corelation_plot(bkg_df[features],
                            filename="{}corr_bkg_{}.pdf"
                            .format(cfg["plot_dir"], cfg["channel"]))

    # Split sample
    df_train, df_test = train_test_split(df, test_size=cfg["test_fraction"])

    # Classify
    if cfg["classifier"] == "mlp":
        mva = classifiers.mlp(
            df_train[features], pre, df_train.Signal, cfg["mlp"]["model"],
            sample_weight=df_train.MVAWeight,
            model_params=cfg["mlp"]["model_params"],
            early_stopping_params=cfg["mlp"].get("early_stopping_params"),
            compile_params=cfg["mlp"]["compile_params"],
            lr_reduction_params=cfg["mlp"]["lr_reduction_params"])
    elif cfg["classifier"] == "bdt_ada":
        mva = classifiers.bdt_ada(df_train[features], pre, df_train.Signal,
                                  sample_weight=df_train.MVAWeight,
                                  **cfg["bdt_ada"])
    elif cfg["classifier"] == "bdt_xgb":
        mva = classifiers.bdt_xgb(df_train[features], pre, df_train.Signal,
                                  sample_weight=df_train.MVAWeight,
                                  **cfg["bdt_xgb"])
    elif cfg["classifier"] == "bdt_grad":
        mva = classifiers.bdt_grad(df_train[features], pre, df_train.Signal,
                                   sample_weight=df_train.MVAWeight,
                                   **cfg["bdt_grad"])
    elif cfg["classifier"] == "random_forest":
        mva = classifiers.random_forest(df_train[features], pre,
                                        df_train.Signal,
                                        sample_weight=df_train.MVAWeight,
                                        **cfg["random_forest"])
    elif cfg["classifier"] == "load":
        mva = classifiers.load_classifier(open(cfg["classifier_path"]))[0]
    else:
        raise ValueError("Unrecognised value for option 'classifier': ",
                         cfg["classifier"])

    df_test = df_test.assign(MVA=classifiers.evaluate_mva(df_test[features],
                                                          mva))
    df_train = df_train.assign(MVA=classifiers.evaluate_mva(df_train[features],
                                                            mva))

    # Save trained classifier
    classifiers.save_classifier(mva, cfg, "{}{}_{}".format(cfg["mva_dir"],
                                                           cfg["classifier"],
                                                           cfg["channel"]))

    # Metrics
    metrics.print_metrics(mva, df_train[features], df_test[features],
                          df_train.Signal, df_test.Signal,
                          df_train.MVA, df_test.MVA,
                          df_train.EvtWeight, df_test.EvtWeight)

    pt.make_response_plot(df_train[df_train.Signal == 1].MVA,
                          df_test[df_test.Signal == 1].MVA,
                          df_train[df_train.Signal == 0].MVA,
                          df_test[df_test.Signal == 0].MVA,
                          df_train[df_train.Signal == 1].EvtWeight,
                          df_test[df_test.Signal == 1].EvtWeight,
                          df_train[df_train.Signal == 0].EvtWeight,
                          df_test[df_test.Signal == 0].EvtWeight,
                          filename="{}response_{}.pdf".format(cfg["plot_dir"],
                                                              cfg["channel"]))
    pt.make_roc_curve(df_train.MVA, df_test.MVA,
                      df_train.Signal, df_test.Signal,
                      df_train.EvtWeight, df_test.EvtWeight,
                      filename="{}roc_{}.pdf".format(cfg["plot_dir"],
                                                     cfg["channel"]))

<<<<<<< HEAD
    if cfg["root_out"]["quantile_bins"]:
        bins = np.fromiter((wquantile(df_train.MVA, np.ones(len(df_train.MVA)), x) for x in
                            np.linspace(0, 1, cfg["root_out"]["bins"] + 1)),
                           np.float)
    else:
        bins = cfg["root_out"]["bins"]

    rootIO.write_root(
        cfg["input_dir"], cfg["features"],
        lambda df: classifiers.evaluate_mva(df[features], mva),
        selection=cfg["selection"], bins=bins,
=======
    response = lambda x: classifiers.evaluate_mva(x[features], mva)
    outrange = (0, 1)

    # if cfg["root_out"].get("kmeans_binning") is True:
    if True:
        df = df.assign(MVA=pd.concat((df_train.MVA, df_test.MVA)))

        kmtree = binning.recursive_kmeans(df.MVA, df.Signal, xw=df.EvtWeight,
                                          s_thresh=1, b_thresh=1,
                                          n_jobs=-1)

        df = df.assign(cluster=binning.predict_kmeans_tree(kmtree, df.MVA))

        clusters = [el[1] for el in df.groupby("cluster")]
        lut = {}
        for i, cluster in enumerate(sorted(clusters,
                                           key=lambda x:
                                           util.s_to_n(x.Signal,
                                                       x.EvtWeight)), 0):
            lut[cluster.cluster.iloc[0]] = i

        print(lut)

        response = lambda x: \
            np.vectorize(lut.__getitem__) \
            (binning.predict_kmeans_tree(kmtree,
                                         classifiers.evaluate_mva(x[features],
                                                                  mva)))
        outrange = (0, len(lut))
        cfg["root_out"]["bins"] = len(lut)

    rootIO.write_root(
        cfg["input_dir"], cfg["features"], response,
        selection=cfg["selection"], bins=cfg["root_out"]["bins"],
>>>>>>> 6c9a881f
        data=cfg["root_out"]["data"], combine=cfg["root_out"]["combine"],
        data_process=cfg["data_process"], drop_nan=cfg["root_out"]["drop_nan"],
        channel=cfg["channel"], range=outrange,
        filename="{}mva_{}.root".format(cfg["root_dir"], cfg["channel"]))


if __name__ == "__main__":
    main()<|MERGE_RESOLUTION|>--- conflicted
+++ resolved
@@ -17,7 +17,6 @@
 import pandas as pd
 import matplotlib.pyplot as plt
 from sklearn.model_selection import train_test_split
-from wquantiles import quantile_1D as wquantile
 
 from tact import plotting as pt
 from tact import classifiers, metrics, preprocessing, rootIO, util, binning
@@ -110,6 +109,7 @@
                                                           mva))
     df_train = df_train.assign(MVA=classifiers.evaluate_mva(df_train[features],
                                                             mva))
+    df = df.assign(MVA=pd.concat((df_train.MVA, df_test.MVA)))
 
     # Save trained classifier
     classifiers.save_classifier(mva, cfg, "{}{}_{}".format(cfg["mva_dir"],
@@ -138,54 +138,47 @@
                       filename="{}roc_{}.pdf".format(cfg["plot_dir"],
                                                      cfg["channel"]))
 
-<<<<<<< HEAD
-    if cfg["root_out"]["quantile_bins"]:
-        bins = np.fromiter((wquantile(df_train.MVA, np.ones(len(df_train.MVA)), x) for x in
-                            np.linspace(0, 1, cfg["root_out"]["bins"] + 1)),
-                           np.float)
-    else:
-        bins = cfg["root_out"]["bins"]
 
-    rootIO.write_root(
-        cfg["input_dir"], cfg["features"],
-        lambda df: classifiers.evaluate_mva(df[features], mva),
-        selection=cfg["selection"], bins=bins,
-=======
+    # Binning
     response = lambda x: classifiers.evaluate_mva(x[features], mva)
     outrange = (0, 1)
 
-    # if cfg["root_out"].get("kmeans_binning") is True:
-    if True:
-        df = df.assign(MVA=pd.concat((df_train.MVA, df_test.MVA)))
-
-        kmtree = binning.recursive_kmeans(df.MVA, df.Signal, xw=df.EvtWeight,
-                                          s_thresh=1, b_thresh=1,
-                                          n_jobs=-1)
-
+    if cfg["root_out"].get("binning_strategy") == "equal" or \
+            cfg["root_out"].get("binning_strategy") is None:
+        bins = cfg["root_out"]["bins"]
+    elif cfg["root_out"]["binning_strategy"] == "quantile":
+        bins = df.MVA.quantile(np.linspace(0, 1, cfg["root_out"]["bins"] + 1))
+        bins[0] = 0
+        bins[-1] = 1
+    elif cfg["root_out"]["binning_strategy"] == "recursive_kmeans":
+        kmtree = binning.recursive_kmeans(
+            df.MVA, df.Signal, xw=df.EvtWeight, n_jobs=-1,
+            s_thresh=cfg["root_out"]["min_signal_events"],
+            b_thresh=cfg["root_out"]["min_background_events"])
         df = df.assign(cluster=binning.predict_kmeans_tree(kmtree, df.MVA))
 
         clusters = [el[1] for el in df.groupby("cluster")]
         lut = {}
-        for i, cluster in enumerate(sorted(clusters,
-                                           key=lambda x:
-                                           util.s_to_n(x.Signal,
-                                                       x.EvtWeight)), 0):
+        for i, cluster in \
+                enumerate(sorted(clusters, key=lambda x:
+                                 util.s_to_n(x.Signal,
+                                             x.EvtWeight)), 0):
             lut[cluster.cluster.iloc[0]] = i
 
-        print(lut)
-
         response = lambda x: \
-            np.vectorize(lut.__getitem__) \
-            (binning.predict_kmeans_tree(kmtree,
-                                         classifiers.evaluate_mva(x[features],
-                                                                  mva)))
+            np.vectorize(lut.__getitem__)(
+                binning.predict_kmeans_tree(
+                    kmtree,
+                    classifiers.evaluate_mva(x[features], mva)))
         outrange = (0, len(lut))
-        cfg["root_out"]["bins"] = len(lut)
+        bins = len(lut)
+    else:
+        raise ValueError("Unrecognised value for option 'binning_strategy': ",
+                         cfg["root_out"]["binning_strategy"])
 
     rootIO.write_root(
         cfg["input_dir"], cfg["features"], response,
-        selection=cfg["selection"], bins=cfg["root_out"]["bins"],
->>>>>>> 6c9a881f
+        selection=cfg["selection"], bins=bins,
         data=cfg["root_out"]["data"], combine=cfg["root_out"]["combine"],
         data_process=cfg["data_process"], drop_nan=cfg["root_out"]["drop_nan"],
         channel=cfg["channel"], range=outrange,
